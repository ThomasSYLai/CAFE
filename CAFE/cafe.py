import os
import numpy as np 
import copy
import matplotlib.pyplot as plt 
from matplotlib.backends.backend_pdf import PdfPages
from specutils import Spectrum1D, SpectrumList
from astropy.nddata import StdDevUncertainty
import lmfit as lm # https://dx.doi.org/10.5281/zenodo.11813
import time, datetime
import warnings
import astropy.units as u
from astropy import constants as const
from astropy.stats import mad_std
import pandas as pd
from astropy.io import fits
import astropy
import pickle
#import importlib as imp

import CAFE
from CAFE.cafe_io import *
from CAFE.cafe_lib import *
from CAFE.cafe_helper import *
from CAFE.get_fit_sequence import get_fit_sequence

cafeio = cafe_io()

import ipdb

def cafe_grinder(self, params, spec, phot):
    """
    params [lmfit.parameter() object]: parameters of the model
    spec [dictionary]: spectrum/a to be fitted
    phot [dictionary]: photometry to be fitted
    """

    ### Read in global fit settings
    ftol = self.inopts['FIT OPTIONS']['FTOL']
    nproc = self.inopts['FIT OPTIONS']['NPROC']
    
    acceptFit = False
    ### Limit the number of times the fit can be rerun to avoid infinite loop
    niter = 1
    show = False
    f_pert = 1.01
    
    while acceptFit is False:
        
        start = time.time()
        print('Iteration '+str(niter)+' / '+str(self.inopts['FIT OPTIONS']['MAX_LOOPS'])+'(max):', datetime.datetime.now(), '-------------')
        
        old_params = copy.copy(params) # Parameters of the previous iteration

        ### Note that which fitting method is faster here is pretty uncertain, changes by target
        #method = 'leastsq'
        method = 'least_squares' #'nelder' if len(spec['wave']) >= 10000 else 'least_squares'
        fitter = lm.Minimizer(chisquare, params, nan_policy='omit', fcn_args=(spec, phot, self.cont_profs, show))
        
        try:
            result = fitter.minimize(method=method, ftol=ftol, max_nfev=200*(len(params)+1))
        except:
            if result.success is not True: raise ValueError('The fit has not been successful.')

        # Do checks on parameters and rerun fit if no errors are returned or the fit is unsuccessful
        if result.success == True:
            end = time.time()
            print('The fitter reached a solution after', result.nfev, 'steps in', np.round(end-start, 2), 'seconds')
            
            fit_params = copy.copy(result.params) # parameters of the current iteration that will not be changed
            params = result.params # Both params AND result.params will be modified by check_fit_parameters
            
            acceptFit = check_fit_pars(self, spec['wave'], spec['flux_unc'], fit_params, params, old_params, result.errorbars)
            
        else:
            end = time.time()
            raise RuntimeError('The fitter reached the maximum number of function evaluations after', result.nfev, 'steps in', np.round(end-start, 2)/60., 'minutes')
            acceptFit = False
            
        if self.inopts['FIT OPTIONS']['FIT_CHK'] and niter < self.inopts['FIT OPTIONS']['MAX_LOOPS']:
            if acceptFit is True:
                print('Successful fit -------------------------------------------------')
            else:
                print('Rerunning fit')
                niter+=1
                
                # Perturbe the values of parameters that are scaling parameters
                for par in params.keys():
                    if params[par].vary == True:
                        parnames = par.split('_')
                        if parnames[-1] == 'Peak' or parnames[-1] == 'FLX' or parnames[-1] == 'TMP' or parnames[-1] == 'TAU' or parnames[-1] == 'RAT':
                            if params[par].value*f_pert >= params[par].max:
                                 if params[par].value/f_pert > params[par].min: params[par].value /= f_pert
                            else:
                                params[par].value *= f_pert

        else:
            if acceptFit is True:
                print('Successful fit -------------------------------------------------')
            else:
                if result.success == True:
                    print('Hit maximum number of refitting loops. The fit was successful but no errors were returned. Continuing to next spaxel (if any left)')
                else:
                    print('Hit maximum number of refitting loops. The fitting was unsuccessful. Continuing to next spaxel (if any left)')
                acceptFit = True


    return result




class cubemod:

    def __init__(self, cafe_dir='../CAFE/'):

        self.cafe_dir = cafe_dir


    def read_parcube_file(self, file_name, file_dir='cafe_results/'):

        if file_dir == 'cafe_results/': file_dir = './' + file_dir
        parcube = fits.open(file_dir+file_name)
        parcube.info()
        self.parcube = parcube
        self.parcube_dir = file_dir
        self.parcube_name = file_name.replace('.fits', '')
        self.result_file_name = self.parcube_name.replace('_parcube', '')
        #parcube.close()



    def read_cube(self, file_name, file_dir='./extractions/', extract='Flux_st', trim=True, keep_next=False, z=None):
        """
        file_name [str]: Name of the cube to read
        file_dir [str]: Folder where the data are
        extract [str]: In case of ingesting a CRETA-produced cube, read the column that have the spectra stitched
        trim [bool]: CRETA cubes retain info on the bands/channels, which is used to trim the spectra and avoid wavelength duplications (default: True)
        keep_next [bool]: The trimming process keeps the shortest wavelength data in overlapping bands/channels (default: False)
        z (float): Redshift of the source (default: 0.)
        """

        if file_dir == 'extractions/': file_dir = './' + file_dir
        
        try:
            cube = cafeio.read_cretacube(file_dir+file_name, extract)
        except:
            raise IOError('Could not open fits file')
        else:
            if cube.cube['FLUX'].header['CUNIT3'] != 'um':
                raise ValueError("The cube wavelength units are not micron")
        
        
        self.file_name = file_name #cube.cube.filename().split('/')[-1]
        self.result_file_name = 'p'.join(self.file_name.split('.')[0:-1]) # Substitute dots by "p"'s to avoid confusion with file type
        self.extract = extract
        
        # Remove the overlapping wavelengths between the spectral modules
        val_inds = trim_overlapping(cube.bandnames, keep_next) if trim == True else np.full(len(cube.waves),True)
        waves = cube.waves[val_inds]
        fluxes = cube.fluxes[val_inds,:,:]
        flux_uncs = cube.flux_uncs[val_inds,:,:]
        masks = cube.masks[val_inds,:,:]
        bandnames = cube.bandnames[val_inds]
        header = cube.header
        
        # Warning if z=0
        if z == 0.0: print('WARNING: No redshfit provided. Assuming object is already in rest-frame (z=0).')        
        
        self.z = z
        self.waves = waves / (1+z)
        self.fluxes = fluxes / (1+z)
        self.flux_uncs = flux_uncs / (1+z)
        self.masks = masks
        self.bandnames = bandnames
        self.header = header
        self.nx, self.ny, self.nz = cube.nx, cube.ny, cube.nz
        self.cube = cube
        
    

    def fit_cube(self,
                 inparfile,
                 optfile,
                 output_path=None,
                 fit_pattern='default',
                 init_parcube=False,
                 cont_profs=None,
                 force_all_lines=False,
                 pattern=None):
        """
        Main function setting up the parameters and profiles for cafe_grinder()
        """
        
        cube = self.cube
        
        # Get the fitting sequence
        snr_image = np.nansum(self.fluxes[10:20,:,:], axis=0)
        ind_seq, ref_ind_seq = get_fit_sequence(snr_image, sorting_seq=pattern)
        print('Highest SNR spaxel is:',np.flip((ind_seq[0][0],ind_seq[1][0])))
        
        # Convert the highest SNR spaxel to a spectrum1D
        wave, flux, flux_unc, bandname, mask = mask_spec(self,ind_seq[1][0],ind_seq[0][0])
        spec = Spectrum1D(spectral_axis=wave*u.micron, flux=flux*u.Jy, uncertainty=StdDevUncertainty(flux_unc), redshift=self.z)
        
        self.inpars = cafeio.read_inifile(inparfile)
        self.inopts = cafeio.read_inifile(optfile)

        #self.inpar_fns = np.full((self.ny, self.nx), '')
        #self.inpar_fns[ind_seq[0][0], ind_seq[1][0]] = inparfile  # (y,x)

        # Initialize CAFE param generator for the highest SNR spaxel
        print('Generating initial/full parameter object with all potential lines')        
        param_gen = CAFE_param_generator(spec, inparfile, optfile, cafe_path=self.cafe_dir)
        # These are keywords used by deeper layers of cafe
        _, outPath = cafeio.init_paths(self.inopts, cafe_path=self.cafe_dir, file_name=self.result_file_name, output_path=output_path)
        
        # Make parameter object with all features available
        print('Generating parameter cube using the initial/full parameter object')
        all_params = param_gen.make_parobj(get_all=True)
        # Parcube is initialized with all possible parameters
        # Then only the ones fitted will be injected in the appropiate keys
        cube_gen = CAFE_cube_generator(self)
        parcube = cube_gen.make_parcube(all_params)        

        ## Initiate CAFE profile loader
        #print('Generating continuum profiles')
        #prof_gen = CAFE_prof_generator(spec, inparfile, optfile, None, cafe_path=self.cafe_dir)
        #
        #if cont_profs is None: # Use default run option file
        #    start = time.time()
        #    self.cont_profs = prof_gen.make_cont_profs()
        #    end = time.time()
        #    print(np.round(end-start,2), 'seconds to make continnum profiles')
        
        # ### Create logfile
        # if not self.inopts['OUTPUT FILE OPTIONS']['OVERWRITE']:
        #     logFile = open(outpath+obj+'.log', 'a')
        # else:
        #     logFile = open(outpath+obj+'.log', 'w+')        
        # self.inpars['METADATA']['OUTDIR'] = outpath
        # self.inpars['METADATA']['LOGFILE'] = outpath+obj+'.log'
        # ### FIXME - RA/DEC/Spaxel info should go here, once we have a spectrum format that uses it
        
        start_cube = time.time()
        spax = 1
        for snr_ind in zip(ind_seq[0], ind_seq[1]): # (y,x)

            wave, flux, flux_unc, bandname, mask = mask_spec(self, x=snr_ind[1], y=snr_ind[0])
            weight = 1./flux_unc**2

            if np.isnan(flux).any():
                #ipdb.set_trace()
                raise ValueError('Some of the flux values in the spectrum are NaN, which should not happen')
            
            spec = Spectrum1D(spectral_axis=wave*u.micron, flux=flux*u.Jy, uncertainty=StdDevUncertainty(flux_unc), redshift=self.z)
            spec_dict = {'wave':wave, 'flux':flux, 'flux_unc':flux_unc, 'weight':weight}
            
            print('##############################################################################################################')
            print('Regenerating parameter object for current spaxel:',np.flip(snr_ind), '(', spax, '/', len(ind_seq[0]), ')')        
            param_gen = CAFE_param_generator(spec, inparfile, optfile, cafe_path=self.cafe_dir)
            init_params = param_gen.make_parobj(force_all=force_all_lines)
            
            print('Regenerating continuum profiles')
            prof_gen = CAFE_prof_generator(spec, inparfile, optfile, None, cafe_path=self.cafe_dir)
            self.cont_profs = prof_gen.make_cont_profs()

            #if spax == 1:
            #    if 'AGN' in inparfile: inparfile.replace('AGN', 'SB')
            
            # If it's not the first spaxel
            if snr_ind != (ind_seq[0][0], ind_seq[1][0]):
                print('Current spaxel',np.flip(snr_ind), 'will be initialized with results from spaxel',
                      np.flip((ref_ind_seq[0,snr_ind[0],snr_ind[1]], ref_ind_seq[1,snr_ind[0],snr_ind[1]])))#,
                #      'and set to a SB inppar file')
                #
                #self.inpar_fns[snr_ind[0], snr_ind[1]] = inparfile  # (y,x)

                # We inject the common params in the parameter cube of the reference (fitted) spaxel
                # assigned for the initialization of the current spaxel to the current spaxel params
                cube_params = parcube2parobj(parcube, 
                                             ref_ind_seq[1,snr_ind[0],snr_ind[1]],
                                             ref_ind_seq[0,snr_ind[0],snr_ind[1]],
                                             init_parobj=init_params) # indexation is (x=1,y=0)
                
                # The params file is regenerated but with the VARY, LIMS and ARG reset based on the new VALUES injected
                params = param_gen.make_parobj(parobj_update=cube_params, get_all=True, init_parobj=init_params)

            else:
                if init_parcube is not False:
                    print('The params will be set to the parameters of the parcube provided for initialization')
                    cube_params = parcube2parobj(init_parcube, init_parobj=init_params)
                    params = param_gen.make_parobj(parobj_update=cube_params, get_all=True, init_parobj=init_params)
                else:
                    params = init_params


            unfixed_params = [True if params[par].vary == True else False for par in params.keys()]
            print('Fitting',unfixed_params.count(True), 'unfixed parameters, out of the', len(params), 'defined in the parameter object')
            # Fit the spectrum
            result = cafe_grinder(self, params, spec_dict, None)
            print('The VGRAD of the current spaxel is:',result.params['VGRAD'].value, '[km/s]')

            # Inject the result into the parameter cube
            parcube = parobj2parcube(result.params, parcube, snr_ind[1], snr_ind[0]) # indexation is (x,y)

            spax += 1
            
        self.parcube = parcube
        
        end_cube = time.time()
        print('Cube fitted in', np.round(end_cube-start_cube, 2)/60., 'minutes')

        # Save parcube to disk
        self.parcube_dir = outPath
        self.parcube_name = self.result_file_name+'_parcube'
        print('Saving parameters in cube to disk:',self.parcube_dir+self.parcube_name+'.fits')
        parcube.writeto(self.parcube_dir+self.parcube_name+'.fits', overwrite=True)
        
        # Write .ini file as paramfile
        print('Saving init file of the central spaxel to disk:', self.parcube_dir+self.result_file_name+'_fitpars.ini')
        cafeio.write_inifile(parcube2parobj(parcube, x=ind_seq[1][0], y=ind_seq[0][0]), self.inpars, self.parcube_dir+self.result_file_name+'_fitpars.ini')
        
        # Make and save tables (IMPROVE FOR CUBES: NOW WILL ONLY WRITE DOWN THE CENTRAL SPAXEL)
        # Save .asdf to disk
        print('Saving components of the central spaxel in asdf to disk:',self.parcube_dir+self.result_file_name+'_cafefit.asdf')
        cafeio.save_asdf(self, x=ind_seq[1][0], y=ind_seq[0][0], file_name=self.parcube_dir+self.result_file_name+'_cafefit')
        
        self.pahs = cafeio.pah_table(parcube)
        cafeio.save_pah_table(self.pahs, file_name=self.parcube_dir+self.result_file_name+'_pahtable', overwrite=True)
        self.lines = cafeio.line_table(parcube)
        cafeio.save_line_table(self.lines, file_name=self.parcube_dir+self.result_file_name+'_linetable', overwrite=True)
        
        return self



    def plot_cube_ini(self, x, y,
                      inparfile, 
                      optfile, 
                      cont_profs=None,
                      force_all_lines=False):
        """
        Plot the SED generated by the inital parameters
        """

        wave, flux, flux_unc, bandname, mask = mask_spec(self, x, y)

        if np.isnan(flux).any() == True: raise ValueError('Requested spaxel has NaN values')

        spec = Spectrum1D(spectral_axis=wave*u.micron, flux=flux*u.Jy, uncertainty=StdDevUncertainty(flux_unc), redshift=self.z)
        spec_dict = {'wave':wave, 'flux':flux, 'flux_unc':flux_unc}
        
        # Plot features based on inital intput parameters
        # -----------------------------------------------
        
        # Initiate CAFE param generator and make parameter file
        print('Generating continuum profiles for guess model from the .ini file')
        param_gen = CAFE_param_generator(spec, inparfile, optfile, cafe_path=self.cafe_dir)
        params = param_gen.make_parobj(force_all=force_all_lines)

        # Initiate CAFE profile loader and make cont_profs
        prof_gen = CAFE_prof_generator(spec, inparfile, optfile, None, cafe_path=self.cafe_dir)
        cont_profs = prof_gen.make_cont_profs()

        # Scale continuum profiles with parameters and get spectra
        CompFluxes, CompFluxes_0, extComps, e0, tau0, _ = get_model_fluxes(params, wave, cont_profs, comps=True)
        
        # Get spectrum out of the feature parameters
        gauss, drude, gauss_opc = get_feat_pars(params, apply_vgrad2waves=True)

        cafefig = cafeplot(spec_dict, None, CompFluxes, gauss, drude, pahext=extComps['extPAH'])
        


    def plot_cube_fit(self, x, y,
                      inparfile, 
                      optfile,
                      savefig=None):
        """
        Plot the spectrum itself. If params already exists, plot the fitted results as well.
        """
        if hasattr(self, 'parcube') is False:
            raise ValueError("The spectrum is not fitted yet")
        else:
            params = parcube2parobj(self.parcube, x, y)

            wave, flux, flux_unc, bandname, mask = mask_spec(self, x, y)
            spec = Spectrum1D(spectral_axis=wave*u.micron, flux=flux*u.Jy, uncertainty=StdDevUncertainty(flux_unc), redshift=self.z)
            spec_dict = {'wave':wave, 'flux':flux, 'flux_unc':flux_unc}

            prof_gen = CAFE_prof_generator(spec, inparfile, optfile, None, cafe_path=self.cafe_dir)
            cont_profs = prof_gen.make_cont_profs()

            CompFluxes, CompFluxes_0, extComps, e0, tau0, vgrad = get_model_fluxes(params, wave, cont_profs, comps=True)

            gauss, drude, gauss_opc = get_feat_pars(params, apply_vgrad2waves=True)  # params consisting all the fitted parameters

            #sedfig, chiSqrFin = sedplot(wave, flux, flux_unc, CompFluxes, weights=weight, npars=result.nvarys)
            cafefig = cafeplot(spec_dict, None, CompFluxes, gauss, drude, vgrad=vgrad, pahext=extComps['extPAH'])

            # figs = [sedfig, cafefig]
            
            # with PdfPages(outpath+obj+'_fitplots'+tstamp+'.pdf') as pdf:
            #     for fig in figs:
            #         plt.figure(fig.number)
            #         pdf.savefig(bbox_inches='tight')

            if savefig is not None:
                cafefig.savefig(savefig)



    def plot_spec(self, x, y, savefig=None):

        wave, flux, flux_unc, bandname, mask = mask_spec(self,x,y)
        spec = Spectrum1D(spectral_axis=wave*u.micron, flux=flux*u.Jy, uncertainty=StdDevUncertainty(flux_unc), redshift=self.z)
        
        fig = plt.figure()
        ax = fig.add_subplot(111)
        ax.plot(spec.spectral_axis, spec.flux, linewidth=1, color='k', alpha=0.8)
        ax.scatter(spec.spectral_axis, spec.flux, marker='o', s=8, color='k', alpha=0.7)
        ax.errorbar(spec.spectral_axis.value, spec.flux.value, yerr=spec.uncertainty.quantity.value, fmt='none', ecolor='gray', alpha=0.4)

        ax.set_xlabel('Wavelength (' + spec.spectral_axis.unit.to_string() + ')')
        ax.set_ylabel('Flux (' + spec.flux.unit.to_string() + ')')
        ax.set_xscale('log')
        ax.set_yscale('log')

        if savefig is not None:
            fig.savefig(savefig)

        return ax


        #TBD


# ================================================================
class specmod:
    """ 
    CAFE spectral modeling. When initialized, it contains the functionalities needed for fitting a 1D spectrum and plotting the results
    """
    def __init__(self, cafe_dir='../CAFE/'):
                
        self.cafe_dir = cafe_dir


    def read_parcube_file(self, file_name, file_dir='cafe_results/'):

        if file_dir == 'cafe_results/': file_dir = './' + file_dir
        parcube = fits.open(file_dir+file_name)
        parcube.info()
        self.parcube = parcube
        self.parcube_dir = file_dir
        self.parcube_name = file_name.replace('.fits','')
        self.result_file_name = self.parcube_name.replace('_parcube','')
        #parcube.close()


    def read_spec(self, file_name, file_dir='./extractions/', extract='Flux_st', trim=True,
                  keep_next=False, z=0., is_SED=False, read_columns=None, flux_unc=None,
                  wave_min=None, wave_max=None):
        """
        read_columns : (list)
            The list columns index for wavelength, flux, and flux uncertainty
        """
        if file_dir == 'input/data/': 
            file_dir = self.cafe_dir + file_dir

        print('Spec data:',file_dir+file_name)
        try:
            cube = cafeio.read_cretacube(file_dir+file_name, extract)
        except:
            hdu = fits.PrimaryHDU()
            dummy = fits.ImageHDU(np.full(1,np.nan), name='Flux')
            dummy.header['EXTNAME'] = 'FLUX'
            hdulist = fits.HDUList([hdu, dummy])
            hdulist.writeto('./dummy.fits', overwrite=True)
            cube = fits.open('./dummy.fits')
            try:
                spec = cafeio.customFITSReader(file_dir+file_name, extract) # Returns a spectrum1D
            except:
                try:
                    from astropy.table import Table
                    # If the user wants to read selected columns from the file and/or set an arbitrary flux uncertainty if there's none
                    if read_columns != None:
                        tab = Table.read(file_dir+file_name, format='ascii.basic', data_start=0, comment='#')
                        tab_col_names = read_columns.copy()
                        import string
                        for i in range(len(tab[0])-len(read_columns)): tab_col_names.append(string.ascii_lowercase[i])
                        tab = Table.read(file_dir+file_name, format='ascii.basic', names=tab_col_names, data_start=0, comment='#')
                        if flux_unc != None:
                            tab['flux_unc'] = tab['flux'] * flux_unc

                    else:
                        name, extension = os.path.splitext(file_dir+file_name)

                        # If the file is a generic .dat or .txt file
                        if extension == '.dat' or extension == '.txt':
                            if is_SED is False:
                                tab = Table.read(file_dir+file_name, format='ascii.basic', names=['wave', 'flux', 'flux_unc'], data_start=0, comment='#')
                            else:
                                tab = Table.read(file_dir+file_name, format='ascii.basic', names=['name', 'wave', 'flux', 'flux_unc', 'width'], data_start=0, comment='#')

                        # If the file is the .csv output from CRETA
                        if extension == '.csv':
                            df = pd.read_csv(file_dir+file_name, skiprows=31)

                            # Test whether the file is standard CAFE output .csv file
                            if sum(df.columns == ['Wave', 'Band_name', 'Flux_ap', 'Err_ap', 'R_ap', 'Flux_ap_st', 'Err_ap_st', 'DQ']) == 8:
                                out_df = df[['Wave', 'Flux_ap_st', 'Err_ap_st']]
                                tab = Table.from_pandas(out_df)
                                tab.rename_column('Wave', 'wave')
                                tab.rename_column('Flux_ap_st', 'flux')
                                tab.rename_column('Err_ap_st', 'flux_unc')
                            else:
                                raise IOError('Only the CAFE produced csv file can be ingested.')

                    if wave_min is not None:
                        tab = tab[tab['wave'].value >= wave_min]
                    if wave_max is not None:
                        tab = tab[tab['wave'].value <= wave_max]

                except:
                    raise IOError('The file is not a valid .txt (column-based) or .fits (CRETA output) file. Or maybe the data are not there.')
                else:
                    spec = Spectrum1D(spectral_axis=tab['wave']*u.micron, flux=tab['flux']*u.Jy, uncertainty=StdDevUncertainty(tab['flux_unc']), redshift=z)
                    spec.mask = np.full(len(spec.flux), 0)
                    spec.meta = {'bandname':[None]}

            else:
                cube.bandnames = spec.meta['band_name'][0]
            #finally:
            if spec.spectral_axis.unit != 'micron':
                raise ValueError("Make sure wavelength is in micron")                            
            cube.waves = spec.spectral_axis.value
            cube.fluxes = spec.flux.value
            cube.flux_uncs = spec.uncertainty.quantity.value
            cube.masks = spec.mask
            cube.nx = 1
            cube.ny = 1
            cube.nz = spec.flux.shape
            cube.header = dummy.header #spec.meta
            cube.bandnames = np.full(len(cube.waves), 'UNKNOWN')
            trim = False
            cube.close()
            try:
                os.remove('./dummy.fits')
            except OSError as e:
                print('Failed with:', e.strerror)
                print('Error code:', e.code)
        else:
            cube.header = cube.cube['FLUX'].header
            if cube.cube['FLUX'].header['CUNIT3'] != 'um':
                raise ValueError("The cube wavelength units are not micron")


        self.file_name = file_name #cube.cube.filename().split('/')[-1]
        self.result_file_name = ''.join(self.file_name.split('.')[0:-1])
        self.extract = extract
        
        # Remove the overlapping wavelengths between the spectral modules
        val_inds = trim_overlapping(cube.bandnames, keep_next) if trim == True else np.full(len(cube.waves), True)
        waves = cube.waves[val_inds]
        fluxes = cube.fluxes[val_inds]
        flux_uncs = cube.flux_uncs[val_inds]
        masks = cube.masks[val_inds]
        bandnames = cube.bandnames[val_inds]
        header = cube.header
        
        # Warning if z=0
        if z == 0.0: print('WARNING: No redshift provided. Assuming object is already in rest-frame (z=0).')
        
        self.z = z
        self.waves = waves / (1+z)
        self.fluxes = fluxes / (1+z)
        self.flux_uncs = flux_uncs / (1+z)   
        self.masks = masks
        self.bandnames = bandnames
        self.header = header
        self.nx, self.ny, self.nz = cube.nx, cube.ny, cube.nz
        self.cube = cube



    def read_phot(self, file_name, file_dir='./extractions/'):

        #tab = Table.read(file_dir+file_name, format='ascii.basic', names=['name', 'wave', 'flux', 'flux_unc', 'width'], data_start=0, comment='#')
        #self.pwaves = tab['wave'] / self.z
        #self.pfluxes = tab['flux'] / self.z
        #self.pflux_uncs = tab['flux_unc'] / self.z
        #self.pbandnames = tab['name']
        #self.pwidths = tab['width']

        print('Phot data:',file_dir+file_name)
        tab = np.genfromtxt(file_dir+file_name, comments='#', dtype='str')
        self.pwaves = tab[:,1].astype(float) / (1+self.z)
        self.pfluxes = tab[:,2].astype(float) / (1+self.z)
        self.pflux_uncs = tab[:,3].astype(float) / (1+self.z)
        self.pbandnames = tab[:,0]
        self.pwidths = tab[:,4].astype(float) / (1+self.z)



    def fit_spec(self, 
                 inparfile,
                 optfile,
                 output_path=None,
                 init_parcube=False,
                 cont_profs=None,
                 force_all_lines=False):
        """
        Output result from lmfit
        """

        self.inparfile = inparfile
        self.optfile = optfile
        
        self.inpars = cafeio.read_inifile(inparfile)
        self.inopts = cafeio.read_inifile(optfile)

        # Get the spectrum details from self.
        wave, flux, flux_unc, bandname, mask = mask_spec(self)
        weight = 1./flux_unc**2
        # Assemble it in a Spectrum1D for the profile generator and in a dictionary for the fitting and plotting
        spec = Spectrum1D(spectral_axis=wave*u.micron, flux=flux*u.Jy, uncertainty=StdDevUncertainty(flux_unc), redshift=self.z)
        spec_dict = {'wave':wave, 'flux':flux, 'flux_unc':flux_unc, 'weight':weight}
        self.spec_dict = spec_dict
        
        # See if the user wants to fit photometric data and check whether they have been read
        self.fitphot = self.inopts['MODEL OPTIONS']['FITPHOT']
        if self.fitphot is True:
            if hasattr(self, 'pwaves') is False: raise AttributeError('You are trying to fit photometry but the data have not been loaded. Use cafe.read_phot() to do so.')
            phot_dict = {'wave':self.pwaves, 'flux':self.pfluxes, 'flux_unc':self.pflux_uncs, 'width':self.pwidths}
        else:
            phot_dict = None
        self.phot_dict = phot_dict
            
        # Initiate CAFE param generator
        param_gen = CAFE_param_generator(spec, inparfile, optfile, cafe_path=self.cafe_dir)
        _, outPath = cafeio.init_paths(self.inopts, cafe_path=self.cafe_dir, file_name=self.result_file_name, output_path=output_path)

        print('Generating parameter cube with initial/full parameter object')
        all_params = param_gen.make_parobj(get_all=True)
        cube_gen = CAFE_cube_generator(self)
        parcube = cube_gen.make_parcube(all_params)
        
        print('Generating parameter object')        
        init_params = param_gen.make_parobj(force_all=force_all_lines)
        
        if init_parcube is not False:
            print('The parameters in the parcube provided for initialization will be used to initialize the parameter object')
            cube_params = parcube2parobj(init_parcube, init_parobj=init_params)
            params = param_gen.make_parobj(parobj_update=cube_params, get_all=True, init_parobj=init_params)
        else:
            params = init_params

        # Initiate CAFE profile loader
        print('Generating continuum profiles')
        prof_gen = CAFE_prof_generator(spec, inparfile, optfile, phot_dict, cafe_path=self.cafe_dir)

        if cont_profs is None:
            self.cont_profs = prof_gen.make_cont_profs() # Generate the selected unscaled continuum profiles
        else:
            self.cont_profs = cont_profs
            
        unfixed_params = [True if params[par].vary == True else False for par in params.keys()]
        print('Fitting',unfixed_params.count(True), 'unfixed parameters, out of the', len(params), 'defined in the parameter object')

        # Fit the spectrum
        result = cafe_grinder(self, params, spec_dict, phot_dict)
        print('The VGRAD of the spectrum is:', result.params['VGRAD'].value, '[km/s]')

        self.params = result.params
        
        # Inject the result into the parameter cube
        parcube = parobj2parcube(result.params, parcube)
        self.parcube = parcube

<<<<<<< HEAD
        self.save_products(outPath)

        return self

    
    def save_products(self, product_dir):
        
        # Save products to disk
        self.product_dir = product_dir
        
        # Parcube
        self.parcube_name = self.result_file_name+'_parcube'
        print('Saving parameters in cube to disk:',self.product_dir+self.parcube_name+'.fits')
        self.parcube.writeto(self.product_dir+self.parcube_name+'.fits', overwrite=True)
        
        ## Save fCON cube to disk
        cube_gen = CAFE_cube_generator(self)
        self.contcube = cube_gen.make_profcube(self.inparfile, self.optfile, ['Comp', 'fCON'])
        self.contcube_name = self.result_file_name+'_contcube'
        print('Saving total continuum profile in cube to disk:',self.product_dir+self.contcube_name+'.fits')
        self.contcube.writeto(self.product_dir+self.contcube_name+'.fits', overwrite=True)
        
        #self.compdict_name = self.result_file_name+'_compdict'
        #print('Saving component profiles in dictionary to disk:',self.compdict_dir+self.compdict_name+'.pkl')
        ##compcube.writeto(self.compcube_dir+self.compdict_name+'.fits', overwrite=True)
        #with open(self.compcube_dir+self.compdict_name+'.pkl', 'wb') as f:
        #    pickle.dump(compdict, f)
        
        # Write best fit as an .ini parameter file
        print('Saving init file to disk:', self.product_dir+self.result_file_name+'_fitpars.ini')
        cafeio.write_inifile(self.params, self.inpars, self.product_dir+self.result_file_name+'_fitpars.ini')

        # Save component dictionary .asdf to disk
        print('Saving parameters in asdf to disk:', self.product_dir+self.result_file_name+'_cafefit.asdf')
        cafeio.save_asdf(self, file_name=self.product_dir+self.result_file_name+'_cafefit')

        print('Saving figure in png to disk:',self.product_dir+self.result_file_name+'_fitfigure.png')
        CompFluxes, CompFluxes_0, extComps, e0, tau0, vgrad = get_model_fluxes(self.params, self.spec_dict['wave'], self.cont_profs, comps=True)
        gauss, drude, gauss_opc = get_feat_pars(self.params, apply_vgrad2waves=True)  # params consisting all the fitted parameters        
=======
        # Create contdict that stores the continuum profile of each component
        CompFluxes, CompFluxes_0, extComps, e0, tau0, vgrad = get_model_fluxes(result.params, wave, self.cont_profs, comps=True)        

        contdict = {'CompFluxes': CompFluxes,
                    'CompFluxes_0': CompFluxes_0,
                    'extComps': extComps,
                    'e0': e0,
                    'tau0': tau0,
                    }

        self.contdict = contdict
                     
        # Save parcube to disk
        self.parcube_dir = outPath
        self.parcube_name = self.result_file_name+'_parcube'
        print('Saving parameters in cube to disk:',self.parcube_dir+self.parcube_name+'.fits')
        parcube.writeto(self.parcube_dir+self.parcube_name+'.fits', overwrite=True)

        # Save contdict to disk
        self.contdict_dir = outPath
        self.contdict_name = self.result_file_name+'_contdict'
        print('Saving continuum profile in cube to disk:',self.contdict_dir+self.contdict_name+'.pkl')
        #contdict.writeto(self.contdict_dir+self.contdict_name+'.fits', overwrite=True)
        with open(self.contdict_dir+self.contdict_name+'.pkl', 'wb') as f:
            pickle.dump(contdict, f)
                     
        # Write best fit as paramfile
        print('Saving init file to disk:', self.parcube_dir+self.result_file_name+'_fitpars.ini')
        cafeio.write_inifile(result.params, self.inpars, self.parcube_dir+self.result_file_name+'_fitpars.ini')

        # Save .asdf to disk
        print('Saving parameters in asdf to disk:', self.parcube_dir+self.result_file_name+'_cafefit.asdf')
        cafeio.save_asdf(self, file_name=self.parcube_dir+self.result_file_name+'_cafefit')

        ## Save self in a pickle
        #with open(self.parcube_dir+self.result_file_name+'_self.pkl', 'wb') as fl:
        #    pickle.dump(self, fl, protocol=pickle.HIGHEST_PROTOCOL)

        print('Saving figure in png to disk:',self.parcube_dir+self.result_file_name+'_fitfigure.png')
        gauss, drude, gauss_opc = get_feat_pars(result.params, apply_vgrad2waves=True)  # params consisting all the fitted parameters        
>>>>>>> b6f43988
        # Save figure
        cafefig = cafeplot(self.spec_dict, self.phot_dict, CompFluxes, gauss, drude, vgrad=vgrad, pahext=extComps['extPAH'], save_name=self.product_dir+self.result_file_name+'_fitfigure.png')

        # Make and save tables
        self.pahs = cafeio.pah_table(self.parcube)
        cafeio.save_pah_table(self.pahs, file_name=self.product_dir+self.result_file_name+'_pahtable_int', overwrite=True)
        self.pahs = cafeio.pah_table(self.parcube, pahext={'wave':extComps['wave'], 'ext':extComps['extPAH']})
        cafeio.save_pah_table(self.pahs, file_name=self.product_dir+self.result_file_name+'_pahtable_obs', overwrite=True)
        self.lines = cafeio.line_table(self.parcube)
        cafeio.save_line_table(self.lines, file_name=self.product_dir+self.result_file_name+'_linetable_int', overwrite=True)
        self.lines = cafeio.line_table(self.parcube, lineext={'wave':extComps['wave'], 'ext':extComps['extPAH']})
        cafeio.save_line_table(self.lines, file_name=self.product_dir+self.result_file_name+'_linetable_obs', overwrite=True)
        
    

    def plot_spec_ini(self,
                      inparfile, 
                      optfile, 
                      init_parcube=False,
                      cont_profs=None,
                      force_all_lines=False):
        """
        Plot the SED generated by the inital parameters
        """

        self.inpars = cafeio.read_inifile(inparfile)
        self.inopts = cafeio.read_inifile(optfile)

        wave, flux, flux_unc, bandname, mask = mask_spec(self)
        spec = Spectrum1D(spectral_axis=wave*u.micron, flux=flux*u.Jy, uncertainty=StdDevUncertainty(flux_unc), redshift=self.z)
        spec_dict = {'wave':wave, 'flux':flux, 'flux_unc':flux_unc}

        self.fitphot = self.inopts['MODEL OPTIONS']['FITPHOT']
        if self.fitphot is True:
            if hasattr(self, 'pwaves') is False: raise AttributeError('You are trying to fit photometry but the data have not been loaded. Use cafe.read_phot() to do so.')
            phot_dict = {'wave':self.pwaves, 'flux':self.pfluxes, 'flux_unc':self.pflux_uncs, 'width':self.pwidths}
        else:
            phot_dict = None

        # Plot features based on inital intput parameters
        # -----------------------------------------------

        # Initiate CAFE param generator and make parameter file
        print('Generating continuum profiles for guess model from the .ini file')
        param_gen = CAFE_param_generator(spec, inparfile, optfile, cafe_path=self.cafe_dir)
        params = param_gen.make_parobj(force_all=force_all_lines)
        
        if init_parcube is not False:
            print('The initial parameters will be set to the values from the parameter cube provided')
            cube_params = parcube2parobj(init_parcube, init_parobj=params)
            params = param_gen.make_parobj(parobj_update=cube_params, get_all=True)

        # Initiate CAFE profile loader and make cont_profs
        prof_gen = CAFE_prof_generator(spec, inparfile, optfile, phot_dict, cafe_path=self.cafe_dir)
        cont_profs = prof_gen.make_cont_profs() # load the selected unscaled continuum profiles

        # Scale continuum profiles with parameters and get spectra
        CompFluxes, CompFluxes_0, extComps, e0, tau0, _ = get_model_fluxes(params, wave, cont_profs, comps=True)

        # Get feature spectrum out of the feature parameters
        gauss, drude, gauss_opc = get_feat_pars(params, apply_vgrad2waves=True)
        
        cafefig = cafeplot(spec_dict, phot_dict, CompFluxes, gauss, drude, pahext=extComps['extPAH'])



    def plot_spec_fit(self,
                      inparfile, 
                      optfile, 
                      save_name=None):
        """
        Plot the spectrum itself. If params already exists, plot the fitted results as well.
        """

        self.inpars = cafeio.read_inifile(inparfile)
        self.inopts = cafeio.read_inifile(optfile)

        wave, flux, flux_unc, bandname, mask = mask_spec(self)
        spec = Spectrum1D(spectral_axis=wave*u.micron, flux=flux*u.Jy, uncertainty=StdDevUncertainty(flux_unc), redshift=self.z)
        spec_dict = {'wave':wave, 'flux':flux, 'flux_unc':flux_unc}

        self.fitphot = self.inopts['MODEL OPTIONS']['FITPHOT']
        if self.fitphot is True:
            if hasattr(self, 'pwaves') is False: raise AttributeError('You are trying to fit photometry but the data have not been loaded. Use cafe.read_phot() to do so.')
            phot_dict = {'wave':self.pwaves, 'flux':self.pfluxes, 'flux_unc':self.pflux_uncs, 'width':self.pwidths}
        else:
            phot_dict = None

        if hasattr(self, 'parcube') is False:
            raise ValueError("The spectrum is not fitted yet")
        else:
            params = parcube2parobj(self.parcube)

        prof_gen = CAFE_prof_generator(spec, inparfile, optfile, phot_dict, cafe_path=self.cafe_dir)
        cont_profs = prof_gen.make_cont_profs()
        
        CompFluxes, CompFluxes_0, extComps, e0, tau0, vgrad = get_model_fluxes(params, wave, cont_profs, comps=True)
        
        gauss, drude, gauss_opc = get_feat_pars(params, apply_vgrad2waves=True)  # params consisting all the fitted parameters
        
        #sedfig, chiSqrFin = sedplot(wave, flux, flux_unc, CompFluxes, weights=weight, npars=result.nvarys)
        cafefig = cafeplot(spec_dict, phot_dict, CompFluxes, gauss, drude, vgrad=vgrad, pahext=extComps['extPAH'])
        
        # figs = [sedfig, cafefig]
        
        # with PdfPages(outpath+obj+'_fitplots'+tstamp+'.pdf') as pdf:
        #     for fig in figs:
        #         plt.figure(fig.number)
        #         pdf.savefig(bbox_inches='tight')
        
        if save_name is not None:
            cafefig[0].savefig(save_name, dpi=500, format='png', bbox_inches='tight')
<<<<<<< HEAD
            


    def plot_cafefit(asdf_fn):
        """ Recover the CAFE plot based on the input asdf file
        INPUT:
            asdf_fn: the asdf file that store the CAFE fitted parameters
        OUTPUT:
            A mpl axis object that can be modified for making the figure
        """

        af = asdf.open(asdf_fn)
        
        wave = np.asarray(af.tree['cafefit']['obsspec']['wave'])
        flux = np.asarray(af['cafefit']['obsspec']['flux'])
        flux_unc = np.asarray(af['cafefit']['obsspec']['flux_unc'])
        
        comps = af['cafefit']['CompFluxes']
        extPAH = af['cafefit']['extComps']['extPAH']
        g = af['cafefit']['gauss']
        d = af['cafefit']['drude']
        
        gauss = [g['wave'], g['width'], g['peak']]
        drude = [d['wave'], d['width'], d['peak']]
        (cafefig, ax1, ax2) = pycafe_lib.irsplot(wave, flux, flux_unc, comps, gauss, drude, pahext=extPAH)
        
        return (cafefig, ax1, ax2)


=======
>>>>>>> b6f43988

    
    def plot_spec(self, savefig=None):

        wave, flux, flux_unc, bandname, mask = mask_spec(self)
        spec = Spectrum1D(spectral_axis=wave*u.micron, flux=flux*u.Jy, uncertainty=StdDevUncertainty(flux_unc), redshift=self.z)
        
        fig = plt.figure()
        ax = fig.add_subplot(111)
        ax.plot(spec.spectral_axis, spec.flux, linewidth=1, color='k', alpha=0.8)
        ax.scatter(spec.spectral_axis, spec.flux, marker='o', s=8, color='k', alpha=0.7)
        ax.errorbar(spec.spectral_axis.value, spec.flux.value, yerr=spec.uncertainty.quantity.value, fmt='none', ecolor='gray', alpha=0.4)

        ax.set_xlabel('Wavelength (' + spec.spectral_axis.unit.to_string() + ')')
        ax.set_ylabel('Flux (' + spec.flux.unit.to_string() + ')')
        ax.set_xscale('log')
        ax.set_yscale('log')

        if savefig is not None:
            fig.savefig(savefig)

        return ax


    # TO BE DEPRECATED AS ALL READ AND WRITE FUNCTIONS SHOULD BE IN CAFE IO
    def save_result(self, asdf=True, pah_tbl=True, line_tbl=True, file_name=None):

        if hasattr(self, 'parcube') is False:
            raise AttributeError('The spectrum is not fitted yet. Missing fitted result - parcube.')

        params = self.parcube.params
        wave = self.spec.spectral_axis.value

        if asdf is True:
            params_dict = params.valuesdict()
            
            # Get fitted results
            gauss, drude, gauss_opc = get_feat_pars(params, apply_vgrad2waves=True)  # params consisting all the fitted parameters
            CompFluxes, CompFluxes_0, extComps, e0, tau0, _ = get_model_fluxes(params, wave, self.cont_profs, comps=True)

            # Get PAH powers (intrinsic/extinguished)
            pah_power_int = drude_int_fluxes(CompFluxes['wave'], drude)
            pah_power_ext = drude_int_fluxes(CompFluxes['wave'], drude, ext=extComps['extPAH'])

            # Quick hack for output PAH and line results
            output_gauss = {'wave':gauss[0], 'width':gauss[1], 'peak':gauss[2], 'name':gauss[3], 'strength':np.zeros(len(gauss[3]))} #  Should add integrated gauss
            output_drude = {'wave':drude[0], 'width':drude[1], 'peak':drude[2], 'name':drude[3], 'strength':pah_power_int.value}

            # Make dict to save in .asdf
            obsspec = {'wave': self.wave, 'flux': self.flux, 'flux_unc': self.flux_unc}
            cafefit = {'cafefit': {'obsspec': obsspec,
                                   'fitPars': params_dict,
                                   'CompFluxes': CompFluxes,
                                   'CompFluxes_0': CompFluxes_0,
                                   'extComps': extComps,
                                   'e0': e0,
                                   'tau0': tau0,
                                   'gauss': output_gauss,
                                   'drude': output_drude
                                   }
                       }

            # Save output result to .asdf file
            target = AsdfFile(cafefit)
            if file_name is None:
                target.write_to(self.cafe_dir+'cafe_results/last_unnamed_cafefit.asdf', overwrite=True)
            else:
                target.write_to(file_name+'.asdf', overwrite=True)


def plot_cafefit(asdf_fn):
    """ Recover the CAFE plot based on the input asdf file
    INPUT:
        asdf_fn: the asdf file that store the CAFE fitted parameters
    OUTPUT:
        A mpl axis object that can be modified for making the figure
    """
    af = asdf.open(asdf_fn)
    
    wave = np.asarray(af.tree['cafefit']['obsspec']['wave'])
    flux = np.asarray(af['cafefit']['obsspec']['flux'])
    flux_unc = np.asarray(af['cafefit']['obsspec']['flux_unc'])
    
    comps = af['cafefit']['CompFluxes']
    extPAH = af['cafefit']['extComps']['extPAH']
    g = af['cafefit']['gauss']
    d = af['cafefit']['drude']
    
    gauss = [g['wave'], g['width'], g['peak']]
    drude = [d['wave'], d['width'], d['peak']]
    
    spec_dict = {'wave':wave, 'flux':flux, 'flux_unc':flux_unc}
    
    # Assuming there is no phot input.
    # TODO: include phot_dict as input.
    (cafefig, ax1, ax2) = cafeplot(spec_dict, None, comps, gauss, drude, pahext=extPAH)<|MERGE_RESOLUTION|>--- conflicted
+++ resolved
@@ -677,7 +677,6 @@
         parcube = parobj2parcube(result.params, parcube)
         self.parcube = parcube
 
-<<<<<<< HEAD
         self.save_products(outPath)
 
         return self
@@ -717,48 +716,6 @@
         print('Saving figure in png to disk:',self.product_dir+self.result_file_name+'_fitfigure.png')
         CompFluxes, CompFluxes_0, extComps, e0, tau0, vgrad = get_model_fluxes(self.params, self.spec_dict['wave'], self.cont_profs, comps=True)
         gauss, drude, gauss_opc = get_feat_pars(self.params, apply_vgrad2waves=True)  # params consisting all the fitted parameters        
-=======
-        # Create contdict that stores the continuum profile of each component
-        CompFluxes, CompFluxes_0, extComps, e0, tau0, vgrad = get_model_fluxes(result.params, wave, self.cont_profs, comps=True)        
-
-        contdict = {'CompFluxes': CompFluxes,
-                    'CompFluxes_0': CompFluxes_0,
-                    'extComps': extComps,
-                    'e0': e0,
-                    'tau0': tau0,
-                    }
-
-        self.contdict = contdict
-                     
-        # Save parcube to disk
-        self.parcube_dir = outPath
-        self.parcube_name = self.result_file_name+'_parcube'
-        print('Saving parameters in cube to disk:',self.parcube_dir+self.parcube_name+'.fits')
-        parcube.writeto(self.parcube_dir+self.parcube_name+'.fits', overwrite=True)
-
-        # Save contdict to disk
-        self.contdict_dir = outPath
-        self.contdict_name = self.result_file_name+'_contdict'
-        print('Saving continuum profile in cube to disk:',self.contdict_dir+self.contdict_name+'.pkl')
-        #contdict.writeto(self.contdict_dir+self.contdict_name+'.fits', overwrite=True)
-        with open(self.contdict_dir+self.contdict_name+'.pkl', 'wb') as f:
-            pickle.dump(contdict, f)
-                     
-        # Write best fit as paramfile
-        print('Saving init file to disk:', self.parcube_dir+self.result_file_name+'_fitpars.ini')
-        cafeio.write_inifile(result.params, self.inpars, self.parcube_dir+self.result_file_name+'_fitpars.ini')
-
-        # Save .asdf to disk
-        print('Saving parameters in asdf to disk:', self.parcube_dir+self.result_file_name+'_cafefit.asdf')
-        cafeio.save_asdf(self, file_name=self.parcube_dir+self.result_file_name+'_cafefit')
-
-        ## Save self in a pickle
-        #with open(self.parcube_dir+self.result_file_name+'_self.pkl', 'wb') as fl:
-        #    pickle.dump(self, fl, protocol=pickle.HIGHEST_PROTOCOL)
-
-        print('Saving figure in png to disk:',self.parcube_dir+self.result_file_name+'_fitfigure.png')
-        gauss, drude, gauss_opc = get_feat_pars(result.params, apply_vgrad2waves=True)  # params consisting all the fitted parameters        
->>>>>>> b6f43988
         # Save figure
         cafefig = cafeplot(self.spec_dict, self.phot_dict, CompFluxes, gauss, drude, vgrad=vgrad, pahext=extComps['extPAH'], save_name=self.product_dir+self.result_file_name+'_fitfigure.png')
 
@@ -871,39 +828,8 @@
         
         if save_name is not None:
             cafefig[0].savefig(save_name, dpi=500, format='png', bbox_inches='tight')
-<<<<<<< HEAD
-            
-
-
-    def plot_cafefit(asdf_fn):
-        """ Recover the CAFE plot based on the input asdf file
-        INPUT:
-            asdf_fn: the asdf file that store the CAFE fitted parameters
-        OUTPUT:
-            A mpl axis object that can be modified for making the figure
-        """
-
-        af = asdf.open(asdf_fn)
-        
-        wave = np.asarray(af.tree['cafefit']['obsspec']['wave'])
-        flux = np.asarray(af['cafefit']['obsspec']['flux'])
-        flux_unc = np.asarray(af['cafefit']['obsspec']['flux_unc'])
-        
-        comps = af['cafefit']['CompFluxes']
-        extPAH = af['cafefit']['extComps']['extPAH']
-        g = af['cafefit']['gauss']
-        d = af['cafefit']['drude']
-        
-        gauss = [g['wave'], g['width'], g['peak']]
-        drude = [d['wave'], d['width'], d['peak']]
-        (cafefig, ax1, ax2) = pycafe_lib.irsplot(wave, flux, flux_unc, comps, gauss, drude, pahext=extPAH)
-        
-        return (cafefig, ax1, ax2)
-
-
-=======
->>>>>>> b6f43988
-
+
+    
     
     def plot_spec(self, savefig=None):
 
